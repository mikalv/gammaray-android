/*****************************************************************************
 * gray-crawler.c                                                            *
 *                                                                           *
 * Analyze a raw disk image and produce summary datastructures of            *
 * the partition table, and file system metadata.                            *
 *                                                                           *
 *                                                                           *
 *   Authors: Wolfgang Richter <wolf@cs.cmu.edu>                             *
 *                                                                           *
 *                                                                           *
 *   Copyright 2013-2014 Carnegie Mellon University                          *
 *                                                                           *
 *   Licensed under the Apache License, Version 2.0 (the "License");         *
 *   you may not use this file except in compliance with the License.        *
 *   You may obtain a copy of the License at                                 *
 *                                                                           *
 *       http://www.apache.org/licenses/LICENSE-2.0                          *
 *                                                                           *
 *   Unless required by applicable law or agreed to in writing, software     *
 *   distributed under the License is distributed on an "AS IS" BASIS,       *
 *   WITHOUT WARRANTIES OR CONDITIONS OF ANY KIND, either express or implied.*
 *   See the License for the specific language governing permissions and     *
 *   limitations under the License.                                          *
 *****************************************************************************/

#include <stdint.h>
#include <stdlib.h>

#include <sys/types.h>
#include <sys/stat.h>
#include <unistd.h>

#include "color.h"
#include "ext4.h"
#include "gray-crawler.h"
#include "gpt.h"
#include "mbr.h"
#include "ntfs.h"

<<<<<<< HEAD
#include <sys/socket.h>
#include <arpa/inet.h>
=======
/* support multiple partition table types */
struct gray_fs_pt_crawler pt_crawlers[] = {
    GRAY_PT(gpt),
    GRAY_PT(mbr),
    {NULL, NULL, NULL, NULL, NULL, NULL, NULL, NULL} /* guard value */
};
>>>>>>> a926aee8

/* supported file system serializers */
struct gray_fs_crawler crawlers[] = {
    GRAY_FS(ext4),
    GRAY_FS(ntfs),
    //GRAY_FS(fat32), TODO
    {NULL, NULL, NULL, NULL} /* guard value */
};

/* utility function */
void cleanup(FILE* disk, FILE* sockfp, struct bitarray* bits)
{
    if (disk)
        fclose(disk);

<<<<<<< HEAD
    if (sockfp)
        fclose(sockfp); 
=======
    if (serializef)
        fclose(serializef);
>>>>>>> a926aee8

    if (bits)
        bitarray_destroy(bits);
}

/* main thread of execution */
int main(int argc, char* args[])
{
<<<<<<< HEAD
    FILE *disk = NULL, *sockfp = NULL;
=======
    FILE* disk = NULL, *serializef = NULL;
    struct gray_fs_pt_crawler* pt_crawler;
>>>>>>> a926aee8
    struct gray_fs_crawler* crawler;
    struct bitarray* bits = NULL;
    struct stat fstats;
    struct pt ptdata;
    struct pte ptedata;
    struct fs fsdata;
    bool present;
    int i;

    fprintf_blue(stdout, "Raw Disk Crawler -- By: Wolfgang Richter "
                         "<wolf@cs.cmu.edu>\n");

    if (argc < 3)
    {
        fprintf_light_red(stderr, "Usage: %s <raw disk file> "
                                  "<BSON output file>\n",
                                  args[0]);
        return EXIT_FAILURE;
    }

    fprintf_cyan(stdout, "Analyzing Disk: %s\n\n", args[1]);

    disk = fopen(args[1], "r");

    int sockfd;
    struct sockaddr_in servaddr;

    sockfd=socket(AF_INET,SOCK_STREAM,0);

    bzero(&servaddr,sizeof(servaddr));
    servaddr.sin_family = AF_INET;
    servaddr.sin_addr.s_addr=inet_addr(args[2]);
    servaddr.sin_port=htons(32000);

    connect(sockfd, (struct sockaddr *)&servaddr, sizeof(servaddr));

    if (sockfd < 0) {
        fprintf_light_red(stderr,
          "Error opening FILE descriptor for address '%s'.\n", args[2]);
        return EXIT_FAILURE;
    }
    sockfp = fdopen(sockfd, "w+");
    if (sockfp == NULL) {
        fprintf_light_red(stderr,
          "Error opening FILE pointer from socket descrittor.\n");
        return EXIT_FAILURE;
    }

    if (disk == NULL)
    {
        fprintf_light_red(stderr, "Error opening raw disk file '%s'. "
                                  "Does it exist?\n", args[1]);
        return EXIT_FAILURE;
    }

    /* pull MBR/partition table info */
    pt_crawler = pt_crawlers;
    present = false;

    while (pt_crawler->pt_name && !present)
    {

        fprintf_white(stdout, "\nProbing for %s... ",
                              pt_crawler->pt_name);

        fseek(disk, SEEK_SET, 0);
        if (pt_crawler->probe(disk, &ptdata))
        {

            fprintf_white(stdout, "not found.\n");
        }
        else
        {
            pt_crawler->print(ptdata);
            present = true;
            fprintf_light_white(stdout, "found %s partition table!\n",
                                        pt_crawler->pt_name);
            break;
        }

        pt_crawler++;
    }

    if (!present)
    {
<<<<<<< HEAD
        cleanup(disk, sockfp, bits);
        fprintf_light_red(stderr, "Error reading MBR from disk. Aborting\n");
=======
        cleanup(disk, serializef, bits);
        fprintf_light_red(stderr, "Error reading PT from disk. Aborting.\n");
>>>>>>> a926aee8
        return EXIT_FAILURE;
    }

    if (fstat(fileno(disk), &fstats))
    {
        cleanup(disk, sockfp, bits);
        fprintf_light_red(stderr, "Error getting fstat info on disk image.\n");
        return EXIT_FAILURE;
    }

    bits = bitarray_init(fstats.st_size / 4096);

    if (bits == NULL)
    {
        cleanup(disk, sockfp, bits);
        fprintf_light_red(stderr, "Error allocating bitarray.\n");
        return EXIT_FAILURE;
    }

<<<<<<< HEAD
    if (mbr_serialize_mbr(mbr, bits, sockfp))
    {
        cleanup(disk, sockfp, bits);
        fprintf_light_red(stderr, "Error serializing MBR.\n");
=======
    if (pt_crawler->serialize_pt(ptdata, bits, serializef))
    {
        cleanup(disk, serializef, bits);
        fprintf_light_red(stderr, "Error serializing PT.\n");
>>>>>>> a926aee8
        return EXIT_FAILURE;
    }

    while (pt_crawler->get_next_partition(ptdata, &ptedata))
    {
        fsdata = (struct fs) {i, 0, NULL, NULL, NULL};

        fsdata.pte = ptedata.pt_num;
        fsdata.pt_off = ptedata.pt_off;
        fsdata.bits = bits;

        if (fsdata.pt_off > 0)
        {
            crawler = crawlers;
            present = false;

            while (crawler->fs_name && !present) {

                fprintf_white(stdout, "\nProbing for %s... ",
                                      crawler->fs_name);

                if (crawler->probe(disk, &fsdata))
                {
                    fprintf_white(stdout, "not found.\n");
                }
                else
                {
                    fprintf_light_white(stdout, "found %s file system!\n",
                                                 crawler->fs_name);

                    present = true;

<<<<<<< HEAD
                    if (mbr_serialize_partition(i, mbr, sockfp))
=======
                    if (pt_crawler->serialize_pte(ptedata, serializef))
>>>>>>> a926aee8
                    {
                        pt_crawler->cleanup_pte(ptedata);
                        crawler->cleanup(&fsdata);
                        cleanup(disk, sockfp, bits);
                        fprintf_light_red(stderr, "Error serializing "
                                                  "partition entry.\n");
                        return EXIT_FAILURE;
                    }
<<<<<<< HEAD
                    
                    if (crawler->serialize(disk, &fsdata, sockfp))
=======

                    if (crawler->serialize(disk, &fsdata, serializef))
>>>>>>> a926aee8
                    {
                        pt_crawler->cleanup_pte(ptedata);
                        crawler->cleanup(&fsdata);
                        cleanup(disk, sockfp, bits);
                        fprintf_light_red(stderr, "Error serializing "
                                                  "file system.\n");
                        return EXIT_FAILURE;
                    }
                }

                /* pt_crawler->cleanup_pte(ptedata); */
                crawler->cleanup(&fsdata);

                crawler++;
            }
        }
    }

<<<<<<< HEAD
    bitarray_serialize(bits, sockfp);
    cleanup(disk, sockfp, bits);
=======
    bitarray_serialize(bits, serializef);
    pt_crawler->cleanup_pt(ptdata);
    cleanup(disk, serializef, bits);
>>>>>>> a926aee8
    return EXIT_SUCCESS;
}<|MERGE_RESOLUTION|>--- conflicted
+++ resolved
@@ -37,17 +37,15 @@
 #include "mbr.h"
 #include "ntfs.h"
 
-<<<<<<< HEAD
 #include <sys/socket.h>
 #include <arpa/inet.h>
-=======
+
 /* support multiple partition table types */
 struct gray_fs_pt_crawler pt_crawlers[] = {
     GRAY_PT(gpt),
     GRAY_PT(mbr),
     {NULL, NULL, NULL, NULL, NULL, NULL, NULL, NULL} /* guard value */
 };
->>>>>>> a926aee8
 
 /* supported file system serializers */
 struct gray_fs_crawler crawlers[] = {
@@ -63,13 +61,8 @@
     if (disk)
         fclose(disk);
 
-<<<<<<< HEAD
     if (sockfp)
         fclose(sockfp); 
-=======
-    if (serializef)
-        fclose(serializef);
->>>>>>> a926aee8
 
     if (bits)
         bitarray_destroy(bits);
@@ -78,12 +71,8 @@
 /* main thread of execution */
 int main(int argc, char* args[])
 {
-<<<<<<< HEAD
     FILE *disk = NULL, *sockfp = NULL;
-=======
-    FILE* disk = NULL, *serializef = NULL;
     struct gray_fs_pt_crawler* pt_crawler;
->>>>>>> a926aee8
     struct gray_fs_crawler* crawler;
     struct bitarray* bits = NULL;
     struct stat fstats;
@@ -169,13 +158,8 @@
 
     if (!present)
     {
-<<<<<<< HEAD
         cleanup(disk, sockfp, bits);
         fprintf_light_red(stderr, "Error reading MBR from disk. Aborting\n");
-=======
-        cleanup(disk, serializef, bits);
-        fprintf_light_red(stderr, "Error reading PT from disk. Aborting.\n");
->>>>>>> a926aee8
         return EXIT_FAILURE;
     }
 
@@ -195,17 +179,10 @@
         return EXIT_FAILURE;
     }
 
-<<<<<<< HEAD
-    if (mbr_serialize_mbr(mbr, bits, sockfp))
-    {
-        cleanup(disk, sockfp, bits);
-        fprintf_light_red(stderr, "Error serializing MBR.\n");
-=======
-    if (pt_crawler->serialize_pt(ptdata, bits, serializef))
-    {
-        cleanup(disk, serializef, bits);
+    if (pt_crawler->serialize_pt(ptdata, bits, sockfp))
+    {
+        cleanup(disk, sockfp, bits);
         fprintf_light_red(stderr, "Error serializing PT.\n");
->>>>>>> a926aee8
         return EXIT_FAILURE;
     }
 
@@ -238,11 +215,7 @@
 
                     present = true;
 
-<<<<<<< HEAD
-                    if (mbr_serialize_partition(i, mbr, sockfp))
-=======
-                    if (pt_crawler->serialize_pte(ptedata, serializef))
->>>>>>> a926aee8
+                    if (pt_crawler->serialize_pte(ptedata, sockfp))
                     {
                         pt_crawler->cleanup_pte(ptedata);
                         crawler->cleanup(&fsdata);
@@ -251,13 +224,7 @@
                                                   "partition entry.\n");
                         return EXIT_FAILURE;
                     }
-<<<<<<< HEAD
-                    
                     if (crawler->serialize(disk, &fsdata, sockfp))
-=======
-
-                    if (crawler->serialize(disk, &fsdata, serializef))
->>>>>>> a926aee8
                     {
                         pt_crawler->cleanup_pte(ptedata);
                         crawler->cleanup(&fsdata);
@@ -276,13 +243,8 @@
         }
     }
 
-<<<<<<< HEAD
     bitarray_serialize(bits, sockfp);
+    pt_crawler->cleanup_pt(ptdata);
     cleanup(disk, sockfp, bits);
-=======
-    bitarray_serialize(bits, serializef);
-    pt_crawler->cleanup_pt(ptdata);
-    cleanup(disk, serializef, bits);
->>>>>>> a926aee8
     return EXIT_SUCCESS;
 }